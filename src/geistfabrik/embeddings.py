"""Embeddings computation for GeistFabrik."""

import os

# CRITICAL: Limit thread/process spawning for ML libraries
# These MUST be set before importing numpy, torch, or transformers
# to prevent runaway process spawning during test execution and production use
os.environ["OMP_NUM_THREADS"] = "1"
os.environ["MKL_NUM_THREADS"] = "1"
os.environ["NUMEXPR_NUM_THREADS"] = "1"
os.environ["OPENBLAS_NUM_THREADS"] = "1"
os.environ["VECLIB_MAXIMUM_THREADS"] = "1"
os.environ["TOKENIZERS_PARALLELISM"] = "false"

import hashlib
import math
import sqlite3
from datetime import datetime
from typing import List, Optional

import numpy as np
from sentence_transformers import SentenceTransformer

from .models import Note

# Model configuration
MODEL_NAME = "all-MiniLM-L6-v2"
SEMANTIC_DIM = 384  # Dimension of semantic embeddings
TEMPORAL_DIM = 3  # Dimension of temporal features
TOTAL_DIM = SEMANTIC_DIM + TEMPORAL_DIM  # 387 total

# Embedding computation parameters
DEFAULT_SEMANTIC_WEIGHT = 0.9
DEFAULT_BATCH_SIZE = 8  # Limit batch size to reduce parallel workers


class EmbeddingComputer:
    """Handles embedding computation using sentence-transformers."""

    def __init__(self, model_name: str = MODEL_NAME):
        """Initialize embedding computer.

        Args:
            model_name: Name of sentence-transformers model to use
        """
        self.model_name = model_name
        self._model: Optional[SentenceTransformer] = None

    @property
    def model(self) -> SentenceTransformer:
        """Lazy-load the sentence-transformers model."""
        if self._model is None:
            self._model = SentenceTransformer(
                self.model_name,
                device="cpu",  # Explicit CPU to avoid GPU worker spawning
            )
        return self._model

    def compute_semantic(self, text: str) -> np.ndarray:
        """Compute semantic embedding for text.

        Args:
            text: Text to embed

        Returns:
            384-dimensional semantic embedding
        """
        embedding = self.model.encode(text, convert_to_numpy=True)
        return embedding

    def compute_temporal_features(self, note: Note, session_date: datetime) -> np.ndarray:
        """Compute temporal features for a note.

        Args:
            note: Note to compute features for
            session_date: Current session date

        Returns:
            3-dimensional temporal features:
            - note_age: days since note creation
            - creation_season: sin/cos encoding of creation day-of-year
            - session_season: sin/cos encoding of session day-of-year
        """
        # Note age in days
        age_days = (session_date - note.created).days
        note_age = age_days / 365.0  # Normalize to years

        # Creation season (cyclical encoding)
        creation_doy = note.created.timetuple().tm_yday
        creation_season = math.sin(2 * math.pi * creation_doy / 365.0)

        # Session season (cyclical encoding)
        session_doy = session_date.timetuple().tm_yday
        session_season = math.sin(2 * math.pi * session_doy / 365.0)

        return np.array([note_age, creation_season, session_season])

    def compute_temporal_embedding(
        self, note: Note, session_date: datetime, semantic_weight: float = DEFAULT_SEMANTIC_WEIGHT
    ) -> np.ndarray:
        """Compute combined temporal embedding.

        Args:
            note: Note to embed
            session_date: Current session date
            semantic_weight: Weight for semantic component (0-1)

        Returns:
            387-dimensional embedding (384 semantic + 3 temporal)
        """
        # Compute semantic embedding
        semantic = self.compute_semantic(note.content)

        # Compute temporal features
        temporal = self.compute_temporal_features(note, session_date)

        # Weight and combine
        temporal_weight = 1.0 - semantic_weight
        semantic_scaled = semantic * semantic_weight
        temporal_scaled = temporal * temporal_weight

        # Concatenate
        embedding = np.concatenate([semantic_scaled, temporal_scaled])
        return embedding

    def close(self) -> None:
        """Clean up model resources."""
        if self._model is not None:
            self._model = None

    def __enter__(self) -> "EmbeddingComputer":
        """Context manager entry."""
        return self

    def __exit__(
        self,
        exc_type: type[BaseException] | None,
        exc_val: BaseException | None,
        exc_tb: object,
    ) -> None:
        """Context manager exit."""
        self.close()

    def __del__(self) -> None:
        """Cleanup when object is garbage collected."""
        self.close()


class Session:
    """Represents a GeistFabrik session with temporal embeddings."""

    def __init__(self, date: datetime, db: sqlite3.Connection):
        """Initialize session.

        Args:
            date: Session date
            db: Database connection
        """
        self.date = date
        self.db = db
        self.session_id = self._get_or_create_session()
        self.computer = EmbeddingComputer()

    def _get_or_create_session(self) -> int:
        """Get existing session ID or create new session.

        Returns:
            Session ID
        """
        date_str = self.date.strftime("%Y-%m-%d")

        # Check if session exists
        cursor = self.db.execute("SELECT session_id FROM sessions WHERE date = ?", (date_str,))
        row = cursor.fetchone()

        if row is not None:
            return int(row[0])

        # Create new session
        cursor = self.db.execute(
            """
            INSERT INTO sessions (date, created_at)
            VALUES (?, ?)
            """,
            (date_str, datetime.now().isoformat()),
        )
        self.db.commit()
        session_id = cursor.lastrowid
        if session_id is None:
            raise RuntimeError("Failed to create session")
        return session_id

    def compute_vault_state_hash(self, notes: List[Note]) -> str:
        """Compute hash of vault state for change detection.

        Args:
            notes: List of all notes

        Returns:
            SHA256 hash of vault state
        """
        hasher = hashlib.sha256()
        for note in sorted(notes, key=lambda n: n.path):
            hasher.update(note.path.encode())
            hasher.update(str(note.modified).encode())
        return hasher.hexdigest()

    def _compute_content_hash(self, content: str) -> str:
        """Compute hash of note content for cache invalidation.

        Args:
            content: Note content

        Returns:
            SHA256 hash of content
        """
        return hashlib.sha256(content.encode()).hexdigest()

    def _get_cached_semantic_embedding(self, note: Note) -> Optional[np.ndarray]:
        """Get cached semantic embedding if available and valid.

        Args:
            note: Note to get embedding for

        Returns:
            Cached semantic embedding or None if not found/invalid
        """
        content_hash = self._compute_content_hash(note.content)

        cursor = self.db.execute(
            """
            SELECT embedding FROM embeddings
            WHERE note_path = ? AND model_version = ?
            """,
            (note.path, f"{MODEL_NAME}:{content_hash}"),
        )
        row = cursor.fetchone()

        if row is None:
            return None

        embedding: np.ndarray = pickle.loads(row[0])
        return embedding

    def _cache_semantic_embedding(self, note: Note, embedding: np.ndarray) -> None:
        """Cache semantic embedding for a note.

        Args:
            note: Note to cache embedding for
            embedding: Semantic embedding to cache
        """
        content_hash = self._compute_content_hash(note.content)
        embedding_bytes = pickle.dumps(embedding)

        self.db.execute(
            """
            INSERT OR REPLACE INTO embeddings (note_path, embedding, model_version, computed_at)
            VALUES (?, ?, ?, ?)
            """,
            (
                note.path,
                embedding_bytes,
                f"{MODEL_NAME}:{content_hash}",
                datetime.now().isoformat(),
            ),
        )

    def compute_embeddings(self, notes: List[Note]) -> None:
        """Compute and store session embeddings for all notes.

        Uses cached semantic embeddings when available (content unchanged),
        only recomputing temporal features each session for performance.

        Args:
            notes: List of all notes in vault
        """
        # Compute vault state hash
        vault_hash = self.compute_vault_state_hash(notes)

        # Update session with vault state
        self.db.execute(
            "UPDATE sessions SET vault_state_hash = ? WHERE session_id = ?",
            (vault_hash, self.session_id),
        )

        # Delete existing embeddings for this session (if recomputing)
        self.db.execute("DELETE FROM session_embeddings WHERE session_id = ?", (self.session_id,))

<<<<<<< HEAD
        # Separate notes into cached and uncached
        cached_notes: List[tuple[Note, np.ndarray]] = []
        uncached_notes: List[Note] = []

        for note in notes:
            cached_embedding = self._get_cached_semantic_embedding(note)
            if cached_embedding is not None:
                cached_notes.append((note, cached_embedding))
            else:
                uncached_notes.append(note)

        # Batch compute semantic embeddings for uncached notes only
        semantic_embeddings: dict[str, np.ndarray] = {}

        if uncached_notes:
            texts = [note.content for note in uncached_notes]
            computed_embeddings = self.computer.model.encode(
                texts,
                convert_to_numpy=True,
                show_progress_bar=False,
                batch_size=8,  # Limit batch size to reduce parallel workers
            )

            # Cache newly computed embeddings
            for i, note in enumerate(uncached_notes):
                semantic = computed_embeddings[i]
                semantic_embeddings[note.path] = semantic
                self._cache_semantic_embedding(note, semantic)

        # Add cached embeddings to lookup dict
        for note, semantic in cached_notes:
            semantic_embeddings[note.path] = semantic
=======
        # Batch compute semantic embeddings for all notes
        texts = [note.content for note in notes]
        semantic_embeddings = self.computer.model.encode(
            texts,
            convert_to_numpy=True,
            show_progress_bar=False,
            batch_size=DEFAULT_BATCH_SIZE,
        )
>>>>>>> 360b440a

        # Compute temporal features and combine with semantic embeddings
        embedding_rows = []
        for note in notes:
            semantic = semantic_embeddings[note.path]
            temporal = self.computer.compute_temporal_features(note, self.date)

            # Weight and combine (matching compute_temporal_embedding logic)
            semantic_weight = DEFAULT_SEMANTIC_WEIGHT
            temporal_weight = 1.0 - DEFAULT_SEMANTIC_WEIGHT
            semantic_scaled = semantic * semantic_weight
            temporal_scaled = temporal * temporal_weight
            embedding = np.concatenate([semantic_scaled, temporal_scaled])

            # Serialize embedding to bytes using numpy's native format (safe)
            # Store as float32 to reduce storage size (sufficient precision for embeddings)
            embedding_bytes = embedding.astype(np.float32).tobytes()

            embedding_rows.append((self.session_id, note.path, embedding_bytes))

        # Batch insert all embeddings
        self.db.executemany(
            """
            INSERT INTO session_embeddings (session_id, note_path, embedding)
            VALUES (?, ?, ?)
            """,
            embedding_rows,
        )

        self.db.commit()

        # Log cache statistics
        total = len(notes)
        cached = len(cached_notes)
        computed = len(uncached_notes)
        cache_hit_rate = (cached / total * 100) if total > 0 else 0
        print(
            f"Embedding cache: {cached}/{total} cached ({cache_hit_rate:.1f}% hit rate), "
            f"{computed} computed"
        )

    def get_embedding(self, note_path: str) -> Optional[np.ndarray]:
        """Get embedding for a note in this session.

        Args:
            note_path: Path to note

        Returns:
            Embedding array or None if not found
        """
        cursor = self.db.execute(
            """
            SELECT embedding FROM session_embeddings
            WHERE session_id = ? AND note_path = ?
            """,
            (self.session_id, note_path),
        )
        row = cursor.fetchone()

        if row is None:
            return None

        # Deserialize from numpy bytes (safe, no code execution risk)
        embedding: np.ndarray = np.frombuffer(row[0], dtype=np.float32)
        return embedding

    def get_all_embeddings(self) -> dict[str, np.ndarray]:
        """Get all embeddings for this session.

        Returns:
            Dictionary mapping note paths to embeddings
        """
        cursor = self.db.execute(
            """
            SELECT note_path, embedding FROM session_embeddings
            WHERE session_id = ?
            """,
            (self.session_id,),
        )

        embeddings = {}
        for row in cursor.fetchall():
            note_path, embedding_bytes = row
            # Deserialize from numpy bytes (safe, no code execution risk)
            embeddings[note_path] = np.frombuffer(embedding_bytes, dtype=np.float32)

        return embeddings


def cosine_similarity(a: np.ndarray, b: np.ndarray) -> float:
    """Compute cosine similarity between two embeddings.

    Args:
        a: First embedding
        b: Second embedding

    Returns:
        Cosine similarity (0-1)
    """
    dot_product = np.dot(a, b)
    norm_a = np.linalg.norm(a)
    norm_b = np.linalg.norm(b)

    if norm_a == 0 or norm_b == 0:
        return 0.0

    return float(dot_product / (norm_a * norm_b))


def find_similar_notes(
    query_embedding: np.ndarray,
    embeddings: dict[str, np.ndarray],
    k: int = 10,
    exclude_paths: Optional[set[str]] = None,
) -> List[tuple[str, float]]:
    """Find k most similar notes to query embedding.

    Args:
        query_embedding: Query embedding
        embeddings: Dictionary of note paths to embeddings
        k: Number of similar notes to return
        exclude_paths: Set of paths to exclude from results

    Returns:
        List of (note_path, similarity) tuples, sorted by similarity descending
    """
    if exclude_paths is None:
        exclude_paths = set()

    similarities = []
    for note_path, embedding in embeddings.items():
        if note_path in exclude_paths:
            continue

        similarity = cosine_similarity(query_embedding, embedding)
        similarities.append((note_path, similarity))

    # Sort by similarity descending
    similarities.sort(key=lambda x: x[1], reverse=True)

    return similarities[:k]<|MERGE_RESOLUTION|>--- conflicted
+++ resolved
@@ -239,7 +239,8 @@
         if row is None:
             return None
 
-        embedding: np.ndarray = pickle.loads(row[0])
+        # Deserialize from numpy bytes (safe, no code execution risk)
+        embedding: np.ndarray = np.frombuffer(row[0], dtype=np.float32)
         return embedding
 
     def _cache_semantic_embedding(self, note: Note, embedding: np.ndarray) -> None:
@@ -250,7 +251,9 @@
             embedding: Semantic embedding to cache
         """
         content_hash = self._compute_content_hash(note.content)
-        embedding_bytes = pickle.dumps(embedding)
+        # Serialize using numpy's native format (safe, no code execution risk)
+        # Store as float32 to reduce storage size (sufficient precision)
+        embedding_bytes = embedding.astype(np.float32).tobytes()
 
         self.db.execute(
             """
@@ -286,7 +289,6 @@
         # Delete existing embeddings for this session (if recomputing)
         self.db.execute("DELETE FROM session_embeddings WHERE session_id = ?", (self.session_id,))
 
-<<<<<<< HEAD
         # Separate notes into cached and uncached
         cached_notes: List[tuple[Note, np.ndarray]] = []
         uncached_notes: List[Note] = []
@@ -307,7 +309,7 @@
                 texts,
                 convert_to_numpy=True,
                 show_progress_bar=False,
-                batch_size=8,  # Limit batch size to reduce parallel workers
+                batch_size=DEFAULT_BATCH_SIZE,
             )
 
             # Cache newly computed embeddings
@@ -319,16 +321,6 @@
         # Add cached embeddings to lookup dict
         for note, semantic in cached_notes:
             semantic_embeddings[note.path] = semantic
-=======
-        # Batch compute semantic embeddings for all notes
-        texts = [note.content for note in notes]
-        semantic_embeddings = self.computer.model.encode(
-            texts,
-            convert_to_numpy=True,
-            show_progress_bar=False,
-            batch_size=DEFAULT_BATCH_SIZE,
-        )
->>>>>>> 360b440a
 
         # Compute temporal features and combine with semantic embeddings
         embedding_rows = []
