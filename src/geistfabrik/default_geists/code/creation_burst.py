"""Creation Burst geist - surfaces days when multiple notes were created.

Identifies "burst days" when you created 3+ notes and asks what was special
about those moments of creative activity.
"""

from typing import TYPE_CHECKING

if TYPE_CHECKING:
    from geistfabrik.vault_context import VaultContext

from geistfabrik.models import Note, Suggestion


<<<<<<< HEAD
def suggest(vault: "VaultContext") -> list[Suggestion]:
=======
def suggest(vault: "VaultContext") -> list["Suggestion"]:
>>>>>>> 7dddbc54
    """Find days when 3+ notes were created and ask what was special.

    Detects "burst days" of creative activity by grouping notes by
    creation date and identifying days with 3+ notes created. Randomly
    samples one such day and generates a provocation based on the count.

    Args:
        vault: The vault context with database access and utilities

    Returns:
        Single suggestion about a burst day (or empty list if no bursts found)
    """
    # Query: Group notes by creation date, count per day
    # Exclude geist journal to avoid noise from session output
    cursor = vault.db.execute(
        """
        SELECT DATE(created) as creation_date,
               COUNT(*) as note_count,
               GROUP_CONCAT(path, '|') as note_paths
        FROM notes
        WHERE NOT path LIKE 'geist journal/%'
        GROUP BY DATE(created)
        HAVING note_count >= 3
        ORDER BY note_count DESC
        """
    )

    burst_days = cursor.fetchall()

    if not burst_days:
        return []

    # Randomly select one burst day (deterministic via vault's RNG)
    day_date, count, paths_str = vault.sample(burst_days, k=1)[0]

    # Parse note paths and get Note objects to access obsidian_link
    note_paths = paths_str.split("|") if paths_str else []
    notes_with_none = [vault.get_note(path) for path in note_paths]
    # Filter out None results and collect in a clean list for type checker
    notes: list[Note] = []
    for note in notes_with_none:
        if note is not None:
            notes.append(note)

    if not notes:
        return []

    # Get obsidian link text for each note (handles both regular and virtual notes)
    note_links = [note.obsidian_link for note in notes]

    # Limit to showing first 8 notes to avoid overwhelming output
    display_links = note_links[:8]
    more_count = len(note_links) - len(display_links)

    # Build note list for suggestion text
    title_list = ", ".join([f"[[{link}]]" for link in display_links])
    if more_count > 0:
        title_list += f", and {more_count} more"

    # Generate question based on count
    if count >= 6:
        question = "What was special about that day?"
    else:  # 3-5 notes
        question = "Does today feel generative?"

    text = f"On {day_date}, you created {count} notes in one day: {title_list}. {question}"

    return [
        Suggestion(
            text=text,
            notes=note_links,  # All notes (obsidian links), not just displayed ones
            geist_id="creation_burst",
        )
    ]<|MERGE_RESOLUTION|>--- conflicted
+++ resolved
@@ -12,11 +12,7 @@
 from geistfabrik.models import Note, Suggestion
 
 
-<<<<<<< HEAD
-def suggest(vault: "VaultContext") -> list[Suggestion]:
-=======
 def suggest(vault: "VaultContext") -> list["Suggestion"]:
->>>>>>> 7dddbc54
     """Find days when 3+ notes were created and ask what was special.
 
     Detects "burst days" of creative activity by grouping notes by
