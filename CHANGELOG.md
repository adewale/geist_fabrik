# Changelog

All notable changes to this project will be documented in this file.

The format is based on [Keep a Changelog](https://keepachangelog.com/en/1.1.0/),
and this project adheres to [Semantic Versioning](https://semver.org/spec/v2.0.0.html).

## [Unreleased]

<<<<<<< HEAD
### Changed
- **Cluster Labeling**: Enhanced cluster naming with configurable KeyBERT method
  - **New default**: KeyBERT (semantic similarity) replaces c-TF-IDF for cluster labels
  - **Impact**: Cluster names will be more descriptive and semantically coherent
    - Before: "notes, knowledge, system, management" (single keywords)
    - After: "knowledge management systems, evergreen note-taking" (multi-word phrases)
  - **Migration**: Existing users will see different cluster names in new sessions
  - **Revert option**: Set `clustering.labeling_method: tfidf` in config.yaml to use old method
  - **Configuration**:
    ```yaml
    clustering:
      labeling_method: keybert  # or "tfidf" for legacy behavior
      min_cluster_size: 5
      n_label_terms: 4
    ```
  - **Technical**: KeyBERT uses semantic similarity to cluster centroids vs frequency-based TF-IDF
  - **Performance**: ~0.1s overhead per cluster (measured on 2-cluster test: c-TF-IDF 0.004s, KeyBERT 0.194s)
    - Absolute overhead is minimal (~0.2s for typical session with 2-3 clusters)
    - Quality improvement easily justifies the small time cost
  - **Fallback**: Gracefully falls back to simple labels if sentence-transformers model unavailable
=======
### Breaking Changes
- **Virtual note title format change**: Fixed virtual note titles to exclude filename prefix
  - **What changed**: Virtual note titles now store ONLY the heading text (e.g., "2024 February 18") instead of the deeplink format (e.g., "Exercise journal#2024 February 18")
  - **Why**: The old format stored "filename#heading" in the title field, causing suggestions to display as `[[Exercise journal#Exercise journal#2024 February 18]]` (double filename prefix)
  - **Correct behavior**:
    - `note.title` = `"2024 February 18"` (just the heading text)
    - `note.obsidian_link` = `"Exercise journal#2024 February 18"` (property combines them)
    - Suggestions use `[[{note.obsidian_link}]]` = `[[Exercise journal#2024 February 18]]`
  - **Action required**: Users with existing databases showing doubled filenames in virtual note links must rebuild:
    ```bash
    rm -rf <vault>/_geistfabrik/vault.db*
    uv run geistfabrik invoke <vault>
    ```
  - **Impact**: Existing vaults will show incorrect deeplinks (double filename prefix) until database is rebuilt
  - **Test coverage**: Added `test_year_month_day_obsidian_link_format()` integration test to prevent regression
  - **Reference**: Obsidian deeplink syntax: https://help.obsidian.md/Linking+notes+and+files/Internal+links#Link+to+a+heading+in+a+note
>>>>>>> 9c2cd458

### Removed
- **congruence_mirror geist** - Removed due to scalability issues on large vaults
  - Timed out (60+ seconds) on vaults with 10,000+ notes and hundreds of thousands of links
  - O(L) algorithm processed all links individually causing 891,104 sklearn validation calls
  - Functionality partially covered by bridge_builder (IMPLICIT quadrant) and hidden_hub
  - Specification and historical documentation preserved for reference

### Performance
- **BIG OPTIMIZATION #1**: Fixed O(N²) algorithmic inefficiencies (6 locations)
  - **CRITICAL**: Fixed pattern_finder timeout on large vaults (10k+ notes)
    - Replaced O(N³) list.remove() in nested loops with O(N²) set.remove() (pattern_finder.py:88, 95)
  - Optimized stats command for large vaults:
    - Dict lookup instead of list.index() in vault drift computation (stats.py:591)
    - Dict lookup instead of list.index() in MMR term selection (stats.py:973)
    - Set membership instead of list membership in MMR loop (stats.py:966)
  - Optimized unlinked_pairs for large vaults:
    - Set membership instead of list membership (vault_context.py:619)
  - Added comprehensive unit tests (tests/unit/test_algorithmic_fixes.py)
  - Expected impact: Fixes timeouts on 10k vault, minor ~2-5% overall improvement

- **BIG OPTIMIZATION #2**: sklearn vectorization + cache redundant norms (13 locations)
  - **Vectorized operations**: Replaced manual cosine similarity loops with sklearn
    - embeddings.py: cosine_similarity() function and find_similar_notes() batch computation
    - concept_drift.py: sklearn cosine similarity (2 places) + cached drift_vector norm
    - convergent_evolution.py: sklearn for similarity trajectory
    - divergent_evolution.py: sklearn for similarity trajectory
    - session_drift.py: sklearn in _calculate_drift()
  - **Euclidean distance**: Replaced np.linalg.norm with scipy.spatial.distance.euclidean
    - hermeneutic_instability.py: scipy for embedding distance from mean
    - vocabulary_expansion.py: scipy for centroid distance calculations
  - **Cached redundant norm**: Eliminated 5× redundant drift_vector norm in concept_drift.py loop
  - Added comprehensive unit tests (tests/unit/test_sklearn_migration.py)
  - Expected impact: 10-15% speedup on geist execution phase

- **BIG OPTIMIZATION #3**: sklearn configuration tuning with benchmarking suite
  - **Optimization flags**: Three tunable sklearn optimizations for large vaults (10k+ notes)
    - `assume_finite=True`: Skip NaN/inf validation (21% speedup, 23.2s → 19.4s avg)
    - `force_all_finite=False`: Relaxed validation in pairwise operations
    - NumPy array optimizations via environment variables
  - **Benchmarking infrastructure**: Comprehensive test harness for optimization validation
    - scripts/benchmark_optimizations.py: Test 8 configs × 9 geists = 72 runs
    - scripts/analyze_benchmarks.py: Correctness validation + performance analysis
    - scripts/benchmark_config.py: Shared configuration for consistency
    - MD5 hash validation ensures optimizations don't change results
  - **Results on 10k vault**: All optimizations preserve correctness (identical outputs)
    - opt1_assume_finite: 21% faster overall, 24% faster on antithesis_generator
    - No timeouts with any configuration (120s timeout limit)
    - All configs produce identical suggestion hashes (validated via MD5)
  - **Implementation**: Environment variable configuration in embeddings.py
    - Allows A/B testing different optimization strategies
    - Safe fallback to conservative defaults
  - See docs/SKLEARN_OPTIMIZATION_BENCHMARK.md for detailed methodology

### Added
- Vault helper functions for cleaner code patterns:
  - `vault.has_link(a, b)` - Bidirectional link checking (src/geistfabrik/vault_context.py:523-535)
  - `vault.graph_neighbors(note)` - Get notes connected by links (src/geistfabrik/vault_context.py:537-562)
  - `vault.outgoing_links(note)` - Get notes this note links to (src/geistfabrik/vault_context.py:211-228)
- Database migration tests for schema version changes (tests/unit/test_sqlite_persistence.py)
  - Test v5→v6 migration correctness (6 tests)
  - Verify migration idempotency
  - Validate composite index creation
- Performance regression tests (tests/unit/test_performance_regression.py)
  - 8 tests covering caching, indexing, vectorization
  - Prevents future performance regressions
  - Documents optimization patterns
- Real performance profiling with validated measurements
  - `scripts/profile_congruence_mirror.py` - Profiling script
  - `docs/congruence_mirror_profile_results.json` - Raw performance data
  - All vault sizes (10-1000 notes) meet performance targets with 36-99% headroom
- **DEBUGGING**: Performance instrumentation system with `--debug` flag
  - Function-level profiling using Python's cProfile
  - Detailed performance breakdown for timeouts and slow geists (>80% of timeout)
  - Smart pattern-based suggestions (HDBSCAN clustering, semantic searches, all_notes processing)
  - ProfileStats and GeistExecutionProfile dataclasses for execution tracking
  - Error handling to prevent profiling failures from crashing geist execution
  - See `docs/GEIST_INSTRUMENTATION_DESIGN.md` for complete design
- **PERFORMANCE**: Session-scoped cluster caching (75% speedup for cluster_mirror)
  - Eliminates redundant HDBSCAN clustering within session
  - get_clusters() results cached by min_size parameter
  - get_cluster_representatives() accepts optional clusters parameter
  - cluster_mirror geist optimized: 4 clusterings → 1 clustering
  - Comprehensive performance tests validate optimization
- **PERFORMANCE (Phase 2)**: Batch note loading infrastructure (OP-6)
  - `vault.get_notes_batch(paths)` loads N notes in 3 queries instead of 3×N
  - Eliminates database query overhead by 66% for batch operations
  - Used by neighbours(), backlinks(), hubs() methods
  - Implementation: src/geistfabrik/vault.py
- **PERFORMANCE (Phase 2)**: neighbours() with return_scores parameter (OP-9)
  - Optional `return_scores=True` returns similarity scores with neighbors
  - Avoids recomputing similarities already computed during k-NN search
  - Type-safe implementation using `@overload` with `Literal` types
  - Used by 5 geists: hidden_hub, bridge_hunter, columbo, bridge_builder, antithesis_generator
  - Eliminates 50-100 redundant similarity computations per session

### Changed
- **PERFORMANCE (Phase 2)**: Single-pass congruence_mirror algorithm (OP-4)
  - Refactored from 4 separate passes to 1 combined pass
  - Before: 60.838s, After: 1.930s on 3406-note vault
  - Actual speedup: 31.5x (97% reduction)
  - Multiplicative effect: single-pass (4x) + cached similarity (3x) + cached links (2x) + batch loading (1.3x)
  - Implementation: src/geistfabrik/default_geists/code/congruence_mirror.py
- **PERFORMANCE (Phase 2)**: Optimized hubs() SQL query (OP-8)
  - Uses JOIN to resolve link targets in SQL instead of Python
  - Eliminates k×3 oversampling pattern
  - Combined with batch loading (OP-6) for maximum efficiency
  - 15-25% faster hub queries
- **PERFORMANCE**: Session-level caching for `vault.notes()` calls
  - Reduces redundant file system operations within same session
  - Cached at VaultContext level for consistency
  - 98.6% reduction in redundant I/O operations
- **PERFORMANCE**: Vectorized similarity matrix computation in stats module
  - Uses `sklearn.metrics.pairwise.cosine_similarity` when available
  - Replaces O(n²) nested loops with vectorized NumPy operations
  - 5.4x speedup for embedding similarity calculations
- **PERFORMANCE**: Optimized graph operations using `itertools.combinations`
  - `concept_cluster` geist now uses combinations instead of nested loops
  - Cleaner code with identical functionality
- Improved orphan query performance with optimized SQL
  - Changed from `NOT IN (subquery)` to `LEFT JOIN` pattern
  - 85.6% faster orphan queries with composite indexing
  - Better query plan and index utilization
- Refactored 4 geist files to use new helper functions:
  - congruence_mirror.py - outgoing_links() and has_link()
  - density_inversion.py - graph_neighbors()
  - divergent_evolution.py - outgoing_links()
  - method_scrambler.py - outgoing_links()
  - 80-85% reduction in link resolution boilerplate

### Fixed
- Redundant `vault.notes()` calls in 8 geist files:
  - congruence_mirror.py (3 functions)
  - metadata_driven_discovery.py (3 functions)
  - on_this_day.py (1 function)
  - seasonal_revisit.py (1 function)
- Redundant `links_between()` calls in congruence_mirror
  - Now uses `has_link()` helper (eliminates duplicate bidirectional check)
- Line number references in documentation after helper function additions
  - Fixed 14 references across 4 documentation files
  - All references now accurate to actual source code locations

### Documentation
- **NEW**: `docs/PERFORMANCE_OPTIMIZATION_RESULTS.md` - Comprehensive performance optimization results
  - All Phase 1, 2, and 3 optimizations (OP-1 through OP-9)
  - Measured results: 38-46% session speedup, 86.3% cache hit rate, 69MB memory on 1000-note vault
  - Benchmark summary, cache hit rates, memory usage, testing coverage
  - Replaces and consolidates earlier performance documentation
- **NEW**: `docs/PERFORMANCE_COMPARISON_2025_10_31.md` - Real performance measurements
  - Session execution 16% faster overall (16.8s → 14.1s for 1000 notes)
  - Geist phase 56% faster (4.8s → 2.1s)
  - Similarity computations 5.4x speedup
  - Comprehensive scalability analysis with real data
- **NEW**: `docs/LIST_VS_ITERATOR_ANALYSIS.md` - Memory efficiency analysis
  - Comprehensive analysis of 15 VaultContext methods
  - Memory overhead <100 KB for 10,000-note vault (negligible)
  - Recommendation: Keep lists (better usability, no breaking changes)
- Updated `specs/performance_optimization_spec.md` - All phases marked complete
  - Phase 1, 2, and 3 status: ✅ COMPLETED
  - Includes measured 31.5x speedup for OP-4 (congruence_mirror)
  - Documents 5 geists using OP-9 (return_scores)
- Updated `README_EARLY_ADOPTERS.md` - Added Phase 2 benchmark section
  - Instructions for profiling congruence_mirror and other Phase 2 geists
  - Expected results and reporting template for early adopters
- Updated `specs/VAULT_HELPER_FUNCTIONS_DESIGN.md` to "✅ Implemented" status
- Updated `examples/README.md` with helper function demonstrations
- Updated `STATUS.md` with accurate test counts (513 total, 100% passing)

### Database Schema

#### v6 (2025-10-31)
- Added composite index `idx_links_target_source ON links(target, source_path)`
  - Optimizes orphan detection queries (85.6% faster)
  - Improves LEFT JOIN performance for backlink operations
  - Migration from v5 handled automatically

### Performance
- **Overall session execution**: 16% faster (16.8s → 14.1s)
- **Geist execution phase**: 56% faster (4.8s → 2.1s)
- **Similarity computations**: 5.4x speedup
- **Orphan queries**: 85.6% faster
- **Memory increase**: Minimal (+2MB, <1%)

## [0.9.0] - 2025-10-29

### Added
- Pluggable vector search backend architecture for extensibility
- `SqliteVecBackend` implementation using sqlite-vec extension
- Benchmarking suite for comparing vector search backend performance
- Comprehensive test suite for vector search backends with known-answer tests

### Changed
- Vector search now uses pluggable backend system (default: BruteForceSqliteBackend)
- Improved test coverage and reliability for vector search operations

### Fixed
- Critical bug: corrected cosine distance computation (was using L2 distance)
- macOS SQLite compatibility issues with extension loading
- CI test failures related to sqlite-vec dependency loading
- Replaced `pytest.importorskip` with explicit `SQLITE_VEC_LOADABLE` checks

### Documentation
- Added comprehensive vector search backends documentation
- Updated documentation to reflect v0.9.0 implementation reality

## [0.4.0] - 2025-10-28

### Added
- Date-collection notes support for journal files with date headings
- Year-Month-Day date format support (e.g., "2022 August 8")
- Virtual entry system for notes split from journal files

### Changed
- Optimized date-collection processing to eliminate vault duplication

### Fixed
- Hub explorer variety tests updated for new preprocessing behavior

## [0.3.0] - 2025-10-27

### Added
- 47 bundled default geists (38 code geists, 9 Tracery geists)
- Comprehensive quality audit and geist writing guide
- Default geists system with auto-loading from package

### Changed
- Expanded default geists from 14 to 45 with quality improvements
- Removed `--examples` flag; all geists now bundled by default
- Moved example geists to learning materials (not for installation)

### Fixed
- Integration tests updated to use bundled default geists
- Test file paths corrected to reference bundled geists

### Documentation
- Updated documentation to emphasize bundled defaults over examples
- Added default geists specification with implementation status

## [0.2.0] - 2025-10-25

### Added
- Tracery vault function pre-population for deterministic sampling
- Comprehensive unit tests for all Tracery geists
- Metadata inference failure tracking
- Centralized configuration module for magic numbers
- CLI validation command for geist verification

### Changed
- Deterministic geist execution using config file order
- Standardized on `count` parameter (removed `suggestions_per_invocation`)
- Made Note objects hashable for cleaner deduplication

### Fixed
- Unhashable type errors in method_scrambler and density_inversion geists
- Type conversion for Tracery function arguments
- Non-deterministic test failures
- Missing type parameters for mypy --strict compliance

### Documentation
- Added comprehensive technical codebase audit (38 findings)
- Added CI validation guide to prevent build failures
- Added post-mortem analysis for PR #30 CI failures
- Added critical development workflow section to CLAUDE.md

## [0.1.0] - 2025-10-21

### Added
- Core vault layer with SQLite persistence and incremental sync
- Embedding computation using sentence-transformers (all-MiniLM-L6-v2)
- Temporal embeddings combining semantic and temporal features
- VaultContext providing rich execution environment for geists
- Tracery grammar support for declarative geist authoring
- Metadata inference system with extensible modules
- Vault functions registry for Tracery integration
- Filtering pipeline (boundary, novelty, diversity, quality checks)
- Session journal output with block IDs for linking
- CLI with multiple invocation modes (default, full, single geist, replay)
- Test suite with comprehensive unit and integration tests
- Pre-commit hooks (ruff linting/formatting, YAML validation)
- Bundled sentence-transformers model for offline use

### Features
- 14 initial code geists demonstrating diverse suggestion patterns
- Support for both code geists (Python) and Tracery geists (YAML)
- Deterministic randomness based on date seed
- Read-only vault access (never destructive)
- Local-first architecture (no network required)
- Three-dimensional extensibility (metadata, functions, geists)

### Documentation
- Complete technical specification (~1500 lines)
- Design philosophy and vision documents
- Tracery research and implementation notes
- Architecture diagram
- Early adopters README
- Testing summary and results
- Contributing guidelines

[unreleased]: https://github.com/adewale/geistfabrik/compare/v0.9.0...HEAD
[0.9.0]: https://github.com/adewale/geistfabrik/compare/v0.4.0...v0.9.0
[0.4.0]: https://github.com/adewale/geistfabrik/compare/v0.3.0...v0.4.0
[0.3.0]: https://github.com/adewale/geistfabrik/compare/v0.2.0...v0.3.0
[0.2.0]: https://github.com/adewale/geistfabrik/compare/v0.1.0...v0.2.0
[0.1.0]: https://github.com/adewale/geistfabrik/releases/tag/v0.1.0<|MERGE_RESOLUTION|>--- conflicted
+++ resolved
@@ -7,7 +7,23 @@
 
 ## [Unreleased]
 
-<<<<<<< HEAD
+### Breaking Changes
+- **Virtual note title format change**: Fixed virtual note titles to exclude filename prefix
+  - **What changed**: Virtual note titles now store ONLY the heading text (e.g., "2024 February 18") instead of the deeplink format (e.g., "Exercise journal#2024 February 18")
+  - **Why**: The old format stored "filename#heading" in the title field, causing suggestions to display as `[[Exercise journal#Exercise journal#2024 February 18]]` (double filename prefix)
+  - **Correct behavior**:
+    - `note.title` = `"2024 February 18"` (just the heading text)
+    - `note.obsidian_link` = `"Exercise journal#2024 February 18"` (property combines them)
+    - Suggestions use `[[{note.obsidian_link}]]` = `[[Exercise journal#2024 February 18]]`
+  - **Action required**: Users with existing databases showing doubled filenames in virtual note links must rebuild:
+    ```bash
+    rm -rf <vault>/_geistfabrik/vault.db*
+    uv run geistfabrik invoke <vault>
+    ```
+  - **Impact**: Existing vaults will show incorrect deeplinks (double filename prefix) until database is rebuilt
+  - **Test coverage**: Added `test_year_month_day_obsidian_link_format()` integration test to prevent regression
+  - **Reference**: Obsidian deeplink syntax: https://help.obsidian.md/Linking+notes+and+files/Internal+links#Link+to+a+heading+in+a+note
+
 ### Changed
 - **Cluster Labeling**: Enhanced cluster naming with configurable KeyBERT method
   - **New default**: KeyBERT (semantic similarity) replaces c-TF-IDF for cluster labels
@@ -28,24 +44,6 @@
     - Absolute overhead is minimal (~0.2s for typical session with 2-3 clusters)
     - Quality improvement easily justifies the small time cost
   - **Fallback**: Gracefully falls back to simple labels if sentence-transformers model unavailable
-=======
-### Breaking Changes
-- **Virtual note title format change**: Fixed virtual note titles to exclude filename prefix
-  - **What changed**: Virtual note titles now store ONLY the heading text (e.g., "2024 February 18") instead of the deeplink format (e.g., "Exercise journal#2024 February 18")
-  - **Why**: The old format stored "filename#heading" in the title field, causing suggestions to display as `[[Exercise journal#Exercise journal#2024 February 18]]` (double filename prefix)
-  - **Correct behavior**:
-    - `note.title` = `"2024 February 18"` (just the heading text)
-    - `note.obsidian_link` = `"Exercise journal#2024 February 18"` (property combines them)
-    - Suggestions use `[[{note.obsidian_link}]]` = `[[Exercise journal#2024 February 18]]`
-  - **Action required**: Users with existing databases showing doubled filenames in virtual note links must rebuild:
-    ```bash
-    rm -rf <vault>/_geistfabrik/vault.db*
-    uv run geistfabrik invoke <vault>
-    ```
-  - **Impact**: Existing vaults will show incorrect deeplinks (double filename prefix) until database is rebuilt
-  - **Test coverage**: Added `test_year_month_day_obsidian_link_format()` integration test to prevent regression
-  - **Reference**: Obsidian deeplink syntax: https://help.obsidian.md/Linking+notes+and+files/Internal+links#Link+to+a+heading+in+a+note
->>>>>>> 9c2cd458
 
 ### Removed
 - **congruence_mirror geist** - Removed due to scalability issues on large vaults
